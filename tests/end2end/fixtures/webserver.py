# vim: ft=python fileencoding=utf-8 sts=4 sw=4 et:

# Copyright 2015-2018 Florian Bruhin (The Compiler) <mail@qutebrowser.org>
#
# This file is part of qutebrowser.
#
# qutebrowser is free software: you can redistribute it and/or modify
# it under the terms of the GNU General Public License as published by
# the Free Software Foundation, either version 3 of the License, or
# (at your option) any later version.
#
# qutebrowser is distributed in the hope that it will be useful,
# but WITHOUT ANY WARRANTY; without even the implied warranty of
# MERCHANTABILITY or FITNESS FOR A PARTICULAR PURPOSE.  See the
# GNU General Public License for more details.
#
# You should have received a copy of the GNU General Public License
# along with qutebrowser.  If not, see <http://www.gnu.org/licenses/>.

"""Fixtures for the server webserver."""

import re
import sys
import json
import os.path
from http import HTTPStatus

import attr
import pytest
from PyQt5.QtCore import pyqtSignal, QUrl

from end2end.fixtures import testprocess

from qutebrowser.utils import utils


class Request(testprocess.Line):

    """A parsed line from the flask log output.

    Attributes:
        verb/path/status: Parsed from the log output.
    """

    def __init__(self, data):
        super().__init__(data)
        try:
            parsed = json.loads(data)
        except ValueError:
            raise testprocess.InvalidLine(data)

        assert isinstance(parsed, dict)
        assert set(parsed.keys()) == {'path', 'verb', 'status'}

        self.verb = parsed['verb']

        path = parsed['path']
        self.path = '/' if path == '/' else path.rstrip('/')

        self.status = parsed['status']
        self._check_status()

    def _check_status(self):
        """Check if the http status is what we expected."""
        # WORKAROUND for https://github.com/PyCQA/pylint/issues/399 (?)
        # pylint: disable=no-member
        path_to_statuses = {
            '/favicon.ico': [HTTPStatus.NOT_FOUND],
            '/does-not-exist': [HTTPStatus.NOT_FOUND],
            '/does-not-exist-2': [HTTPStatus.NOT_FOUND],
            '/404': [HTTPStatus.NOT_FOUND],

            '/redirect-later': [HTTPStatus.FOUND],
            '/redirect-self': [HTTPStatus.FOUND],
            '/redirect-to': [HTTPStatus.FOUND],
            '/relative-redirect': [HTTPStatus.FOUND],
            '/absolute-redirect': [HTTPStatus.FOUND],

            '/cookies/set': [HTTPStatus.FOUND],

<<<<<<< HEAD
            '/500-inline': [HTTPStatus.INTERNAL_SERVER_ERROR],
=======
            '/500-inline': [http.client.INTERNAL_SERVER_ERROR],
            '/500': [http.client.INTERNAL_SERVER_ERROR],
>>>>>>> ba88fc43
        }
        for i in range(15):
            path_to_statuses['/redirect/{}'.format(i)] = [HTTPStatus.FOUND]
        for suffix in ['', '1', '2', '3', '4', '5', '6']:
            key = '/basic-auth/user{}/password{}'.format(suffix, suffix)
            path_to_statuses[key] = [HTTPStatus.UNAUTHORIZED, HTTPStatus.OK]

        default_statuses = [HTTPStatus.OK, HTTPStatus.NOT_MODIFIED]
        # pylint: enable=no-member

        sanitized = QUrl('http://localhost' + self.path).path()  # Remove ?foo
        expected_statuses = path_to_statuses.get(sanitized, default_statuses)
        if self.status not in expected_statuses:
            raise AssertionError(
                "{} loaded with status {} but expected {}".format(
                    sanitized, self.status,
                    ' / '.join(repr(e) for e in expected_statuses)))

    def __eq__(self, other):
        return NotImplemented


@attr.s(frozen=True, cmp=False, hash=True)
class ExpectedRequest:

    """Class to compare expected requests easily."""

    verb = attr.ib()
    path = attr.ib()

    @classmethod
    def from_request(cls, request):
        """Create an ExpectedRequest from a Request."""
        return cls(request.verb, request.path)

    def __eq__(self, other):
        if isinstance(other, (Request, ExpectedRequest)):
            return self.verb == other.verb and self.path == other.path
        else:
            return NotImplemented


class WebserverProcess(testprocess.Process):

    """Abstraction over a running Flask server process.

    Reads the log from its stdout and parses it.

    Signals:
        new_request: Emitted when there's a new request received.
    """

    new_request = pyqtSignal(Request)
    Request = Request  # So it can be used from the fixture easily.
    ExpectedRequest = ExpectedRequest

    KEYS = ['verb', 'path']

    def __init__(self, request, script, parent=None):
        super().__init__(request, parent)
        self._script = script
        self.port = utils.random_port()
        self.new_data.connect(self.new_request)

    def get_requests(self):
        """Get the requests to the server during this test."""
        requests = self._get_data()
        return [r for r in requests if r.path != '/favicon.ico']

    def _parse_line(self, line):
        self._log(line)
        started_re = re.compile(r' \* Running on https?://127\.0\.0\.1:{}/ '
                                r'\(Press CTRL\+C to quit\)'.format(self.port))
        if started_re.fullmatch(line):
            self.ready.emit()
            return None
        return Request(line)

    def _executable_args(self):
        if hasattr(sys, 'frozen'):
            executable = os.path.join(os.path.dirname(sys.executable),
                                      self._script)
            args = []
        else:
            executable = sys.executable
            py_file = os.path.join(os.path.dirname(__file__),
                                   self._script + '.py')
            args = [py_file]
        return executable, args

    def _default_args(self):
        return [str(self.port)]


@pytest.fixture(scope='session', autouse=True)
def server(qapp, request):
    """Fixture for an server object which ensures clean setup/teardown."""
    server = WebserverProcess(request, 'webserver_sub')
    server.start()
    yield server
    server.terminate()


@pytest.fixture(autouse=True)
def server_per_test(server, request):
    """Fixture to clean server request list after each test."""
    request.node._server_log = server.captured_log
    server.before_test()
    yield
    server.after_test()


@pytest.fixture
def ssl_server(request, qapp):
    """Fixture for a webserver with a self-signed SSL certificate.

    This needs to be explicitly used in a test, and overwrites the server log
    used in that test.
    """
    server = WebserverProcess(request, 'webserver_sub_ssl')
    request.node._server_log = server.captured_log
    server.start()
    yield server
    server.after_test()
    server.terminate()<|MERGE_RESOLUTION|>--- conflicted
+++ resolved
@@ -78,12 +78,8 @@
 
             '/cookies/set': [HTTPStatus.FOUND],
 
-<<<<<<< HEAD
             '/500-inline': [HTTPStatus.INTERNAL_SERVER_ERROR],
-=======
-            '/500-inline': [http.client.INTERNAL_SERVER_ERROR],
-            '/500': [http.client.INTERNAL_SERVER_ERROR],
->>>>>>> ba88fc43
+            '/500': [HTTPStatus.INTERNAL_SERVER_ERROR],
         }
         for i in range(15):
             path_to_statuses['/redirect/{}'.format(i)] = [HTTPStatus.FOUND]
